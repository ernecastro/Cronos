--- conflicted
+++ resolved
@@ -23,21 +23,12 @@
         private static readonly DateTime MaxDateTime = new DateTime(MaxYear, MaxMonth, MaxDay);
         private static readonly TimeZoneInfo UtcTimeZone = TimeZoneInfo.Utc;
 
-<<<<<<< HEAD
         private static readonly CronExpression Yearly = Parse("0 0 1 1 *");
         private static readonly CronExpression Weekly = Parse("0 0 * * 0");
         private static readonly CronExpression Monthly = Parse("0 0 1 * *");
         private static readonly CronExpression Daily = Parse("0 0 * * *");
         private static readonly CronExpression Hourly = Parse("0 * * * *");
         private static readonly CronExpression Minutely = Parse("* * * * *");
-=======
-        private static readonly CronExpression Yearly = Parse("0 0 1 1 * ");
-        private static readonly CronExpression Weekly = Parse("0 0 * * 0 ");
-        private static readonly CronExpression Monthly = Parse("0 0 1 * * ");
-        private static readonly CronExpression Daily = Parse("0 0 * * * ");
-        private static readonly CronExpression Hourly = Parse("0 * * * * ");
-        private static readonly CronExpression Minutely = Parse("* * * * * ");
->>>>>>> 03566994
         private static readonly CronExpression Secondly = Parse("* * * * * *", CronFormat.IncludeSeconds);
 
         private static readonly int[] DeBruijnPositions =
@@ -394,23 +385,6 @@
                 if (startDay >= minDay && startDay <= minDay + 2)
                 {
                     var dayOfWeek = CalendarHelper.GetDayOfWeek(startYear, startMonth, minDay);
-<<<<<<< HEAD
-=======
-
-                    if (dayOfWeek == DayOfWeek.Saturday || dayOfWeek == DayOfWeek.Sunday)
-                    {
-                        day = minDay;
-                        Rollover(CronField.Hours, false);
-                    }
-                }
-            }
-
-            MoveToNextValue(CronField.Seconds, _second, ref second);
-            MoveToNextValue(CronField.Minutes, _minute, ref minute);
-            MoveToNextValue(CronField.Hours, _hour, ref hour);
-
-            RetryDayOfMonth:
->>>>>>> 03566994
 
                     if (dayOfWeek == DayOfWeek.Saturday || dayOfWeek == DayOfWeek.Sunday)
                     {
@@ -466,52 +440,19 @@
             if (HasFlag(CronExpressionFlag.NearestWeekday))
             {
                 var dayOfWeek = CalendarHelper.GetDayOfWeek(year, month, day);
-<<<<<<< HEAD
                 day = CalendarHelper.MoveToNearestWeekDay(day, dayOfWeek, lastDayOfMonth);
 
                 if (CalendarHelper.IsLessThan(year, month, day, 0, 0, 0, startYear, startMonth, startDay, 0, 0, 0))
-=======
-                var shift = CalendarHelper.MoveToNearestWeekDay(ref day, ref dayOfWeek, lastDayOfMonth);
-
-                if (shift > 0)
->>>>>>> 03566994
                 {
                     SetNextValue(CronField.Months);
                     goto RetryMonth;
                 }
-<<<<<<< HEAD
 
                 if (year == startYear && month == startMonth && day == startDay)
                 {
                     hour = startHour;
                     minute = startMinute;
                     second = startSecond;
-=======
-                else if (shift < 0)
-                {
-                    if (CalendarHelper.IsLessThan(year, month, day, 0, 0, 0, startYear, startMonth, startDay, 0, 0, 0))
-                    {
-                        Rollover(CronField.DaysOfMonth);
-                        goto RetryMonth;
-                    }
-                }
-
-                if (year == startYear && month == startMonth && day == startDay)
-                {
-                    hour = startHour;
-                    minute = startMinute;
-                    second = startSecond;
-
-                    MoveToNextValue(CronField.Seconds, _second, ref second);
-                    MoveToNextValue(CronField.Minutes, _minute, ref minute);
-                    MoveToNextValue(CronField.Hours, _hour, ref hour);
-
-                    if (day == -1 || day != startDay)
-                    {
-                        Rollover(CronField.DaysOfMonth);
-                        goto RetryMonth;
-                    }
->>>>>>> 03566994
                 }
 
                 adjustedToNearestWeekday = true;
